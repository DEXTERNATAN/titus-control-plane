/*
 * Copyright 2018 Netflix, Inc.
 *
 * Licensed under the Apache License, Version 2.0 (the "License");
 * you may not use this file except in compliance with the License.
 * You may obtain a copy of the License at
 *
 *     http://www.apache.org/licenses/LICENSE-2.0
 *
 * Unless required by applicable law or agreed to in writing, software
 * distributed under the License is distributed on an "AS IS" BASIS,
 * WITHOUT WARRANTIES OR CONDITIONS OF ANY KIND, either express or implied.
 * See the License for the specific language governing permissions and
 * limitations under the License.
 */

package com.netflix.titus.runtime.connector.jobmanager.client;

import java.util.Set;
import java.util.concurrent.TimeUnit;
import javax.inject.Inject;
import javax.inject.Named;
import javax.inject.Singleton;

import com.google.protobuf.Empty;
import com.netflix.spectator.api.Registry;
import com.netflix.titus.api.jobmanager.model.job.Capacity;
import com.netflix.titus.api.service.TitusServiceException;
import com.netflix.titus.common.model.sanitizer.EntitySanitizer;
import com.netflix.titus.common.model.validator.EntityValidator;
import com.netflix.titus.common.model.validator.ValidationError;
import com.netflix.titus.grpc.protogen.Job;
import com.netflix.titus.grpc.protogen.JobCapacityUpdate;
import com.netflix.titus.grpc.protogen.JobChangeNotification;
import com.netflix.titus.grpc.protogen.JobDescriptor;
import com.netflix.titus.grpc.protogen.JobId;
import com.netflix.titus.grpc.protogen.JobManagementServiceGrpc;
import com.netflix.titus.grpc.protogen.JobProcessesUpdate;
import com.netflix.titus.grpc.protogen.JobQuery;
import com.netflix.titus.grpc.protogen.JobQueryResult;
import com.netflix.titus.grpc.protogen.JobStatusUpdate;
import com.netflix.titus.grpc.protogen.ObserveJobsQuery;
import com.netflix.titus.grpc.protogen.TaskId;
import com.netflix.titus.grpc.protogen.TaskKillRequest;
import com.netflix.titus.grpc.protogen.TaskQuery;
import com.netflix.titus.grpc.protogen.TaskQueryResult;
import com.netflix.titus.runtime.connector.GrpcClientConfiguration;
import com.netflix.titus.runtime.connector.jobmanager.JobManagementClient;
import com.netflix.titus.runtime.endpoint.common.grpc.GrpcUtil;
import com.netflix.titus.runtime.endpoint.metadata.CallMetadataResolver;
import com.netflix.titus.runtime.endpoint.v3.grpc.V3GrpcModelConverters;
import io.grpc.stub.StreamObserver;
import org.slf4j.Logger;
import org.slf4j.LoggerFactory;
import rx.Completable;
import rx.Observable;

import static com.netflix.titus.api.jobmanager.model.job.sanitizer.JobSanitizerBuilder.JOB_STRICT_SANITIZER;
import static com.netflix.titus.runtime.endpoint.common.grpc.GrpcUtil.createRequestCompletable;
import static com.netflix.titus.runtime.endpoint.common.grpc.GrpcUtil.createRequestObservable;
import static com.netflix.titus.runtime.endpoint.common.grpc.GrpcUtil.createSimpleClientResponseObserver;
import static com.netflix.titus.runtime.endpoint.common.grpc.GrpcUtil.createWrappedStub;

/**
 * {@link JobManagementClient} implementation that connects to TitusMaster over the GRPC channel.
 */
@Singleton
public class GrpcJobManagementClient implements JobManagementClient {

    private static final Logger logger = LoggerFactory.getLogger(GrpcJobManagementClient.class);

    private final JobManagementServiceGrpc.JobManagementServiceStub client;
    private final CallMetadataResolver callMetadataResolver;
    private final EntitySanitizer entitySanitizer;
    private final GrpcClientConfiguration configuration;
    private final EntityValidator<com.netflix.titus.api.jobmanager.model.job.JobDescriptor> validator;
    private final Registry registry;

    @Inject
    public GrpcJobManagementClient(JobManagementServiceGrpc.JobManagementServiceStub client,
                                   CallMetadataResolver callMetadataResolver,
                                   @Named(JOB_STRICT_SANITIZER) EntitySanitizer entitySanitizer,
                                   EntityValidator<com.netflix.titus.api.jobmanager.model.job.JobDescriptor> validator,
                                   GrpcClientConfiguration configuration,
                                   Registry registry) {
        this.client = client;
        this.callMetadataResolver = callMetadataResolver;
        this.entitySanitizer = entitySanitizer;
        this.validator = validator;
        this.configuration = configuration;
        this.registry = registry;
    }

    @Override
    public Observable<String> createJob(JobDescriptor jobDescriptor) {
        com.netflix.titus.api.jobmanager.model.job.JobDescriptor coreJobDescriptor;
        try {
            coreJobDescriptor = V3GrpcModelConverters.toCoreJobDescriptor(jobDescriptor);
        } catch (Exception e) {
            return Observable.error(TitusServiceException.invalidArgument(e));
        }
        com.netflix.titus.api.jobmanager.model.job.JobDescriptor sanitizedCoreJobDescriptor = entitySanitizer.sanitize(coreJobDescriptor).orElse(coreJobDescriptor);

        Set<ValidationError> violations = entitySanitizer.validate(sanitizedCoreJobDescriptor);
        if (!violations.isEmpty()) {
            return Observable.error(TitusServiceException.invalidArgument(violations));
        }

        JobDescriptor effectiveJobDescriptor = V3GrpcModelConverters.toGrpcJobDescriptor(sanitizedCoreJobDescriptor);

        return createRequestObservable(emitter -> {
            StreamObserver<JobId> streamObserver = GrpcUtil.createClientResponseObserver(
                    emitter,
                    jobId -> emitter.onNext(jobId.getId()),
                    emitter::onError,
                    emitter::onCompleted
            );
            createWrappedStub(client, callMetadataResolver, configuration.getRequestTimeout()).createJob(effectiveJobDescriptor, streamObserver);
        }, configuration.getRequestTimeout());
<<<<<<< HEAD
=======

        return ReactorExt.toObservable(validationErrors)
                .flatMap(errors -> {
                    // Report metrics on all errors
                    reportErrorMetrics(errors, effectiveJobDescriptor);

                    // Only emit an error on HARD validation errors
                    errors = errors.stream().filter(error -> error.isHard()).collect(Collectors.toSet());

                    if (!errors.isEmpty()) {
                        return Observable.error(TitusServiceException.invalidJob(errors));
                    } else {
                        return requestObservable;
                    }
                });
>>>>>>> 1bcd2345
    }

    @Override
    public Completable updateJobCapacity(JobCapacityUpdate jobCapacityUpdate) {
        Capacity newCapacity = V3GrpcModelConverters.toCoreCapacity(jobCapacityUpdate.getCapacity());
        Set<ValidationError> violations = entitySanitizer.validate(newCapacity);
        if (!violations.isEmpty()) {
            return Completable.error(TitusServiceException.invalidArgument(violations));
        }
        return createRequestCompletable(emitter -> {
            StreamObserver<Empty> streamObserver = GrpcUtil.createEmptyClientResponseObserver(emitter);
            createWrappedStub(client, callMetadataResolver, configuration.getRequestTimeout()).updateJobCapacity(jobCapacityUpdate, streamObserver);
        }, configuration.getRequestTimeout());
    }

    @Override
    public Completable updateJobProcesses(JobProcessesUpdate jobProcessesUpdate) {
        return createRequestCompletable(emitter -> {
            StreamObserver<Empty> streamObserver = GrpcUtil.createEmptyClientResponseObserver(emitter);
            createWrappedStub(client, callMetadataResolver, configuration.getRequestTimeout()).updateJobProcesses(jobProcessesUpdate, streamObserver);
        }, configuration.getRequestTimeout());
    }

    @Override
    public Completable updateJobStatus(JobStatusUpdate statusUpdate) {
        return createRequestCompletable(emitter -> {
            StreamObserver<Empty> streamObserver = GrpcUtil.createEmptyClientResponseObserver(emitter);
            createWrappedStub(client, callMetadataResolver, configuration.getRequestTimeout()).updateJobStatus(statusUpdate, streamObserver);
        }, configuration.getRequestTimeout());
    }

    @Override
    public Observable<Job> findJob(String jobId) {
        Observable<Job> observable = createRequestObservable(emitter -> {
            StreamObserver<Job> streamObserver = createSimpleClientResponseObserver(emitter);
            createWrappedStub(client, callMetadataResolver, configuration.getRequestTimeout()).findJob(JobId.newBuilder().setId(jobId).build(), streamObserver);
        }, configuration.getRequestTimeout());
        return observable.timeout(configuration.getRequestTimeout(), TimeUnit.MILLISECONDS);
    }

    @Override
    public Observable<JobQueryResult> findJobs(JobQuery jobQuery) {
        return createRequestObservable(emitter -> {
            StreamObserver<JobQueryResult> streamObserver = createSimpleClientResponseObserver(emitter);
            createWrappedStub(client, callMetadataResolver, configuration.getRequestTimeout()).findJobs(jobQuery, streamObserver);
        }, configuration.getRequestTimeout());
    }

    @Override
    public Observable<JobChangeNotification> observeJob(String jobId) {
        return createRequestObservable(emitter -> {
            StreamObserver<JobChangeNotification> streamObserver = createSimpleClientResponseObserver(emitter);
            createWrappedStub(client, callMetadataResolver).observeJob(JobId.newBuilder().setId(jobId).build(), streamObserver);
        });
    }

    @Override
    public Observable<JobChangeNotification> observeJobs(ObserveJobsQuery query) {
        return createRequestObservable(emitter -> {
            StreamObserver<JobChangeNotification> streamObserver = createSimpleClientResponseObserver(emitter);
            createWrappedStub(client, callMetadataResolver).observeJobs(query, streamObserver);
        });
    }

    @Override
    public Completable killJob(String jobId) {
        return createRequestCompletable(emitter -> {
            StreamObserver<Empty> streamObserver = GrpcUtil.createEmptyClientResponseObserver(emitter);
            createWrappedStub(client, callMetadataResolver, configuration.getRequestTimeout()).killJob(JobId.newBuilder().setId(jobId).build(), streamObserver);
        }, configuration.getRequestTimeout());
    }

    @Override
    public Observable<com.netflix.titus.grpc.protogen.Task> findTask(String taskId) {
        Observable<com.netflix.titus.grpc.protogen.Task> observable = createRequestObservable(emitter -> {
            StreamObserver<com.netflix.titus.grpc.protogen.Task> streamObserver = createSimpleClientResponseObserver(emitter);
            createWrappedStub(client, callMetadataResolver, configuration.getRequestTimeout()).findTask(TaskId.newBuilder().setId(taskId).build(), streamObserver);
        }, configuration.getRequestTimeout());
        return observable.timeout(configuration.getRequestTimeout(), TimeUnit.MILLISECONDS);
    }

    @Override
    public Observable<TaskQueryResult> findTasks(TaskQuery taskQuery) {
        Observable<TaskQueryResult> observable = createRequestObservable(emitter -> {
            StreamObserver<TaskQueryResult> streamObserver = createSimpleClientResponseObserver(emitter);
            createWrappedStub(client, callMetadataResolver, configuration.getRequestTimeout()).findTasks(taskQuery, streamObserver);
        }, configuration.getRequestTimeout());
        return observable.timeout(configuration.getRequestTimeout(), TimeUnit.MILLISECONDS);
    }

    @Override
    public Completable killTask(TaskKillRequest taskKillRequest) {
        return createRequestCompletable(emitter -> {
            StreamObserver<Empty> streamObserver = GrpcUtil.createEmptyClientResponseObserver(emitter);
            createWrappedStub(client, callMetadataResolver, configuration.getRequestTimeout()).killTask(taskKillRequest, streamObserver);
        }, configuration.getRequestTimeout());
    }

    private void reportErrorMetrics(Set<ValidationError> errors, JobDescriptor jobDescriptor) {
        errors.forEach(error ->
                registry.counter(
                        error.getField(),
                        "type", error.getType().name(),
                        "description", error.getDescription(),
                        "application", jobDescriptor.getApplicationName())
                        .increment());
    }
}<|MERGE_RESOLUTION|>--- conflicted
+++ resolved
@@ -117,24 +117,6 @@
             );
             createWrappedStub(client, callMetadataResolver, configuration.getRequestTimeout()).createJob(effectiveJobDescriptor, streamObserver);
         }, configuration.getRequestTimeout());
-<<<<<<< HEAD
-=======
-
-        return ReactorExt.toObservable(validationErrors)
-                .flatMap(errors -> {
-                    // Report metrics on all errors
-                    reportErrorMetrics(errors, effectiveJobDescriptor);
-
-                    // Only emit an error on HARD validation errors
-                    errors = errors.stream().filter(error -> error.isHard()).collect(Collectors.toSet());
-
-                    if (!errors.isEmpty()) {
-                        return Observable.error(TitusServiceException.invalidJob(errors));
-                    } else {
-                        return requestObservable;
-                    }
-                });
->>>>>>> 1bcd2345
     }
 
     @Override
